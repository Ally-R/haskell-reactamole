--- conflicted
+++ resolved
@@ -9,7 +9,7 @@
 module Bio.Reactamole.Export
   (
     toIVP
-  , toCRN
+  , toRxns
   ) where
 
 import Bio.Reactamole.Core
@@ -107,12 +107,7 @@
   where zs = xs ++ ys
         total z = (z,sum (map snd (filter ((==z) . fst) zs)))
 
-<<<<<<< HEAD
 -- | Converts the given signal function into an explicit CRN
-toCRN :: HasDefault a => SF a b -> CRN a b
-toCRN f = CRN spa spb (eqsToRns sys) ic
-=======
 toRxns :: HasDefault a => CRN a b -> Rxns a b
 toRxns f = Rxns spa spb (eqsToRns sys) ic
->>>>>>> 9687131c
   where IVP spa spb sys ic = toIVP f